--- conflicted
+++ resolved
@@ -1,56 +1,29 @@
-// /**
-//  * @file   grading.cpp
-//  * @author Sébastien Rouault <sebastien.rouault@epfl.ch>
-//  *
-//  * @section LICENSE
-//  *
-//  * Copyright © 2018 Sébastien Rouault.
-//  *
-//  * This program is free software; you can redistribute it and/or modify
-//  * it under the terms of the GNU General Public License as published by
-//  * the Free Software Foundation; either version 3 of the License, or
-//  * any later version. Please see https://gnu.org/licenses/gpl.html
-//  *
-//  * This program is distributed in the hope that it will be useful,
-//  * but WITHOUT ANY WARRANTY; without even the implied warranty of
-//  * MERCHANTABILITY or FITNESS FOR A PARTICULAR PURPOSE. See the
-//  * GNU General Public License for more details.
-//  *
-//  * @section DESCRIPTION
-//  *
-//  * Grading of the implementations.
-// **/
-
-// // Compile-time configuration
-// // #define USE_MM_PAUSE
-
-<<<<<<< HEAD
-// // External headers
-// #include <algorithm>
-// #include <atomic>
-// #include <chrono>
-// #include <iostream>
-// #include <memory>
-// #include <random>
-// #include <thread>
-// extern "C" {
-// #include <dlfcn.h>
-// #include <limits.h>
-// #include <stdlib.h>
-// #include <time.h>
-// #include <stdio.h>
-// #if (defined(__i386__) || defined(__x86_64__)) && defined(USE_MM_PAUSE)
-//     #include <xmmintrin.h>
-// #endif
-// }
-
-// // Internal headers
-// namespace TM {
-// extern "C" {
-// #include <tm.h>
-// }
-// }
-=======
+/**
+ * @file   grading.cpp
+ * @author Sébastien Rouault <sebastien.rouault@epfl.ch>
+ *
+ * @section LICENSE
+ *
+ * Copyright © 2018 Sébastien Rouault.
+ *
+ * This program is free software; you can redistribute it and/or modify
+ * it under the terms of the GNU General Public License as published by
+ * the Free Software Foundation; either version 3 of the License, or
+ * any later version. Please see https://gnu.org/licenses/gpl.html
+ *
+ * This program is distributed in the hope that it will be useful,
+ * but WITHOUT ANY WARRANTY; without even the implied warranty of
+ * MERCHANTABILITY or FITNESS FOR A PARTICULAR PURPOSE. See the
+ * GNU General Public License for more details.
+ *
+ * @section DESCRIPTION
+ *
+ * Grading of the implementations.
+**/
+
+// Compile-time configuration
+// #define USE_MM_PAUSE
+
 // External headers
 #include <algorithm>
 #include <atomic>
@@ -76,78 +49,58 @@
 namespace STM {
 #include <tm.hpp>
 }
->>>>>>> afbefeb4
-
-// // -------------------------------------------------------------------------- //
-
-// /** Define a proposition as likely true.
-//  * @param prop Proposition
-// **/
-// #undef likely
-// #ifdef __GNUC__
-//     #define likely(prop) \
-//         __builtin_expect((prop) ? 1 : 0, 1)
-// #else
-//     #define likely(prop) \
-//         (prop)
-// #endif
-
-// /** Define a proposition as likely false.
-//  * @param prop Proposition
-// **/
-// #undef unlikely
-// #ifdef __GNUC__
-//     #define unlikely(prop) \
-//         __builtin_expect((prop) ? 1 : 0, 0)
-// #else
-//     #define unlikely(prop) \
-//         (prop)
-// #endif
-
-// // -------------------------------------------------------------------------- //
-
-<<<<<<< HEAD
-// namespace Exception {
-=======
+
+// -------------------------------------------------------------------------- //
+
+/** Define a proposition as likely true.
+ * @param prop Proposition
+**/
+#undef likely
+#ifdef __GNUC__
+    #define likely(prop) \
+        __builtin_expect((prop) ? 1 : 0, 1)
+#else
+    #define likely(prop) \
+        (prop)
+#endif
+
+/** Define a proposition as likely false.
+ * @param prop Proposition
+**/
+#undef unlikely
+#ifdef __GNUC__
+    #define unlikely(prop) \
+        __builtin_expect((prop) ? 1 : 0, 0)
+#else
+    #define unlikely(prop) \
+        (prop)
+#endif
+
+// -------------------------------------------------------------------------- //
+
 // Whether to enable more safety checks
 constexpr static auto assert_mode = false;
 
 // -------------------------------------------------------------------------- //
 
 namespace Exception {
->>>>>>> afbefeb4
-
-// /** Defines a simple exception.
-//  * @param name   Exception name
-//  * @param parent Parent exception (use ::std::exception as the root)
-//  * @param text   Explanatory string
-// **/
-// #define EXCEPTION(name, parent, text) \
-//     class name: public parent { \
-//     public: \
-//         /** Return the explanatory string. \
-//          * @return Explanatory string \
-//         **/ \
-//         virtual char const* what() const noexcept { \
-//             return "grading: " text; \
-//         } \
-//     }
-
-<<<<<<< HEAD
-// /** Exceptions tree.
-// **/
-// EXCEPTION(Any, ::std::exception, "exception");
-//     EXCEPTION(Path, Any, "path exception");
-//         EXCEPTION(PathResolve, Path, "unable to resolve the given path");
-//     EXCEPTION(Module, Any, "transaction library exception");
-//         EXCEPTION(ModuleLoading, Module, "unable to load a transaction library");
-//         EXCEPTION(ModuleSymbol, Module, "symbol not found in loaded libraries");
-//     EXCEPTION(Transaction, Any, "transaction manager exception");
-//         EXCEPTION(TransactionCreate, Module, "shared memory region creation failed");
-//         EXCEPTION(TransactionBegin, Module, "transaction begin failed");
-//         EXCEPTION(TransactionAlloc, Module, "memory allocation failed (insufficient memory)");
-//     EXCEPTION(TooSlow, Any, "non-reference module takes too long to process the transactions");
-=======
+
+/** Defines a simple exception.
+ * @param name   Exception name
+ * @param parent Parent exception (use ::std::exception as the root)
+ * @param text   Explanatory string
+**/
+#define EXCEPTION(name, parent, text) \
+    class name: public parent { \
+    public: \
+        /** Return the explanatory string. \
+         * @return Explanatory string \
+        **/ \
+        virtual char const* what() const noexcept { \
+            return "grading: " text; \
+        } \
+    }
+
 /** Exceptions tree.
 **/
 EXCEPTION(Any, ::std::exception, "exception");
@@ -170,290 +123,13 @@
         EXCEPTION(SharedDoubleAlloc, Shared, "(probable) double allocation detected before transactional operation");
         EXCEPTION(SharedDoubleFree, Shared, "double free detected before transactional operation");
     EXCEPTION(TooSlow, Any, "non-reference module takes too long to process the transactions");
->>>>>>> afbefeb4
-
-// #undef EXCEPTION
-
-// }
-
-// // -------------------------------------------------------------------------- //
-
-<<<<<<< HEAD
-// /** Non-copyable helper base class.
-// **/
-// class NonCopyable {
-// public:
-//     /** Deleted copy constructor/assignment.
-//     **/
-//     NonCopyable(NonCopyable const&) = delete;
-//     NonCopyable& operator=(NonCopyable const&) = delete;
-// protected:
-//     /** Protected default constructor, to make sure class is not directly instantiated.
-//     **/
-//     NonCopyable() = default;
-// };
-
-// // -------------------------------------------------------------------------- //
-
-// /** Transactional library class.
-// **/
-// class TransactionalLibrary final {
-//     friend class TransactionalMemory;
-// private:
-//     /** Function types.
-//     **/
-//     using FnCreate  = decltype(&TM::tm_create);
-//     using FnDestroy = decltype(&TM::tm_destroy);
-//     using FnStart   = decltype(&TM::tm_start);
-//     using FnSize    = decltype(&TM::tm_size);
-//     using FnAlign   = decltype(&TM::tm_align);
-//     using FnBegin   = decltype(&TM::tm_begin);
-//     using FnEnd     = decltype(&TM::tm_end);
-//     using FnRead    = decltype(&TM::tm_read);
-//     using FnWrite   = decltype(&TM::tm_write);
-//     using FnAlloc   = decltype(&TM::tm_alloc);
-//     using FnFree    = decltype(&TM::tm_free);
-// private:
-//     void*     module;     // Module opaque handler
-//     FnCreate  tm_create;  // Module's initialization function
-//     FnDestroy tm_destroy; // Module's cleanup function
-//     FnStart   tm_start;   // Module's start address query function
-//     FnSize    tm_size;    // Module's size query function
-//     FnAlign   tm_align;   // Module's alignment query function
-//     FnBegin   tm_begin;   // Module's transaction begin function
-//     FnEnd     tm_end;     // Module's transaction end function
-//     FnRead    tm_read;    // Module's shared memory read function
-//     FnWrite   tm_write;   // Module's shared memory write function
-//     FnAlloc   tm_alloc;   // Module's shared memory allocation function
-//     FnFree    tm_free;    // Module's shared memory freeing function
-// private:
-//     /** Solve a symbol from its name, and bind it to the given function.
-//      * @param name Name of the symbol to resolve
-//      * @param func Target function to bind (optional, to use template parameter deduction)
-//     **/
-//     template<class Signature> auto solve(char const* name) const {
-//         auto res = ::dlsym(module, name);
-//         if (unlikely(!res))
-//             throw Exception::ModuleSymbol{};
-//         return *reinterpret_cast<Signature*>(&res);
-//     }
-//     template<class Signature> void solve(char const* name, Signature& func) const {
-//         func = solve<Signature>(name);
-//     }
-// public:
-//     /** Deleted copy constructor/assignment.
-//     **/
-//     TransactionalLibrary(TransactionalLibrary const&) = delete;
-//     TransactionalLibrary& operator=(TransactionalLibrary const&) = delete;
-//     /** Loader constructor.
-//      * @param path  Path to the library to load
-//     **/
-//     TransactionalLibrary(char const* path) {
-//         { // Resolve path and load module
-//             char resolved[PATH_MAX];
-//             if (unlikely(!realpath(path, resolved)))
-//                 throw Exception::PathResolve{};
-//             module = ::dlopen(resolved, RTLD_NOW | RTLD_LOCAL);
-//             if (unlikely(!module))
-//                 throw Exception::ModuleLoading{};
-//         }
-//         { // Bind module's 'tm_*' symbols
-//             solve("tm_create", tm_create);
-//             solve("tm_destroy", tm_destroy);
-//             solve("tm_start", tm_start);
-//             solve("tm_size", tm_size);
-//             solve("tm_align", tm_align);
-//             solve("tm_begin", tm_begin);
-//             solve("tm_end", tm_end);
-//             solve("tm_read", tm_read);
-//             solve("tm_write", tm_write);
-//             solve("tm_alloc", tm_alloc);
-//             solve("tm_free", tm_free);
-//         }
-//     }
-//     /** Unloader destructor.
-//     **/
-//     ~TransactionalLibrary() noexcept {
-//         ::dlclose(module); // Close loaded module
-//     }
-// };
-
-// /** Transactional memory class.
-// **/
-// class TransactionalMemory final {
-// public:
-//     /** Opaque shared memory region handle class.
-//     **/
-//     using Shared = TM::shared_t;
-//     /** Transaction class.
-//     **/
-//     using TX = TM::tx_t;
-// private:
-//     TransactionalLibrary const& tl; // Bound transactional library
-//     Shared    shared;     // Handle of the shared memory region used
-//     uintptr_t start_addr; // Shared memory region start address
-// public:
-//     /** Deleted copy constructor/assignment.
-//     **/
-//     TransactionalMemory(TransactionalMemory const&) = delete;
-//     TransactionalMemory& operator=(TransactionalMemory const&) = delete;
-//     /** Bind constructor.
-//      * @param library Transactional library to use
-//      * @param align   Shared memory region required alignment
-//      * @param size    Size of the shared memory region to allocate
-//     **/
-//     TransactionalMemory(TransactionalLibrary const& library, size_t align, size_t size): tl{library} {
-//         { // Initialize shared memory region
-//             shared = tl.tm_create(size, align);
-//             if (unlikely(shared == TM::invalid_shared))
-//                 throw Exception::TransactionCreate{};
-//             start_addr = reinterpret_cast<uintptr_t>(tl.tm_start(shared));
-//         }
-//     }
-//     /** Unbind destructor.
-//     **/
-//     ~TransactionalMemory() noexcept {
-//         tl.tm_destroy(shared);
-//     }
-// public:
-//     /** Build an address in the shared region from an offset.
-//      * @param ptr Offset (in bytes)
-//      * @return Address in the shared region
-//     **/
-//     void* address(uintptr_t ptr) const noexcept {
-//         return reinterpret_cast<void*>(ptr + start_addr);
-//     }
-// public:
-//     /** [thread-safe] Begin a new transaction on the shared memory region.
-//      * @return Opaque transaction ID
-//     **/
-//     auto begin() {
-//         auto&& res = tl.tm_begin(shared);
-//         if (unlikely(res == TM::invalid_tx))
-//             throw Exception::TransactionBegin{};
-//         return res;
-//     }
-//     /** [thread-safe] End the given transaction.
-//      * @param tx Opaque transaction ID
-//      * @return Whether the whole transaction is a success
-//     **/
-//     auto end(TX tx) noexcept {
-//         return tl.tm_end(shared, tx);
-//     }
-//     /** [thread-safe] Read operation in the given transaction, source in the shared region and target in a private region.
-//      * @param tx     Transaction to use
-//      * @param source Source start address
-//      * @param size   Source/target range
-//      * @param target Target start address
-//      * @return Whether the whole transaction can continue
-//     **/
-//     auto read(TX tx, void const* source, size_t size, void* target) noexcept {
-//         return tl.tm_read(shared, tx, source, size, target);
-//     }
-//     /** [thread-safe] Write operation in the given transaction, source in a private region and target in the shared region.
-//      * @param tx     Transaction to use
-//      * @param source Source start address
-//      * @param size   Source/target range
-//      * @param target Target start address
-//      * @return Whether the whole transaction can continue
-//     **/
-//     auto write(TX tx, void const* source, size_t size, void* target) noexcept {
-//         return tl.tm_write(shared, tx, source, size, target);
-//     }
-//     /** [thread-safe] Memory allocation operation in the given transaction, throw if no memory available.
-//      * @param tx     Transaction to use
-//      * @param size   Size to allocate
-//      * @param target Target start address
-//      * @return Whether the whole transaction can continue
-//     **/
-//     auto alloc(TX tx, size_t size, void** target) {
-//         auto status = tl.tm_alloc(shared, tx, size, target);
-//         if (unlikely(status == TM::nomem_alloc))
-//             throw Exception::TransactionAlloc{};
-//         return status == TM::success_alloc;
-//     }
-//     /** [thread-safe] Memory freeing operation in the given transaction.
-//      * @param tx     Transaction to use
-//      * @param target Target start address
-//      * @return Whether the whole transaction can continue
-//     **/
-//     auto free(TX tx, void* target) noexcept {
-//         return tl.tm_free(shared, tx, target);
-//     }
-// };
-
-// // -------------------------------------------------------------------------- //
-
-// /** Seed type.
-// **/
-// using Seed = ::std::uint_fast32_t;
-
-// /** High-performance time accounting class.
-// **/
-// class Chrono final {
-// public:
-//     /** Tick class.
-//     **/
-//     using Tick = uint_fast64_t;
-//     constexpr static auto invalid_tick = Tick{0xbadc0de}; // Invalid tick value
-// private:
-//     Tick total; // Total tick counter
-//     Tick local; // Segment tick counter
-// public:
-//     /** Tick constructor.
-//      * @param tick Initial number of ticks (optional)
-//     **/
-//     Chrono(Tick tick = 0) noexcept: total{tick} {
-//     }
-// private:
-//     /** Call a "clock" function, convert the result to the Tick type.
-//      * @param func "Clock" function to call
-//      * @return Resulting time
-//     **/
-//     static Tick convert(int (*func)(::clockid_t, struct ::timespec*)) noexcept {
-//         struct ::timespec buf;
-//         if (unlikely(func(CLOCK_MONOTONIC, &buf) < 0))
-//             return invalid_tick;
-//         auto res = static_cast<Tick>(buf.tv_nsec) + static_cast<Tick>(buf.tv_sec) * static_cast<Tick>(1000000000ul);
-//         if (unlikely(res == invalid_tick)) // Bad luck...
-//             return invalid_tick + 1;
-//         return res;
-//     }
-// public:
-//     /** Start measuring a time segment.
-//     **/
-//     void start() noexcept {
-//         local = convert(::clock_gettime);
-//     }
-//     /** Measure a time segment.
-//     **/
-//     auto delta() noexcept {
-//         return convert(::clock_gettime) - local;
-//     }
-//     /** Stop measuring a time segment, and add it to the total.
-//     **/
-//     void stop() noexcept {
-//         total += delta();
-//     }
-//     /** Reset the total tick counter.
-//     **/
-//     void reset() noexcept {
-//         total = 0;
-//     }
-//     /** Get the total tick counter.
-//      * @return Total tick counter
-//     **/
-//     auto get_tick() const noexcept {
-//         return total;
-//     }
-//     /** Get the total execution time.
-//      * @return Total execution time (in ns)
-//     **/
-//     auto get_time() const noexcept {
-//         return static_cast<double>(total) / static_cast<double>(convert(::clock_getres));
-//     }
-// };
-=======
+
+#undef EXCEPTION
+
+}
+
+// -------------------------------------------------------------------------- //
+
 /** Non-copyable helper base class.
 **/
 class NonCopyable {
@@ -1280,204 +956,9 @@
         return long_tx(dummy);
     }
 };
->>>>>>> afbefeb4
-
-// /** Workload base class.
-// **/
-// class Workload {
-// protected:
-//     /** Worker context base class.
-//     **/
-//     class ContextBase: private NonCopyable {};
-// public:
-//     /** Context class.
-//     **/
-//     using Context = ::std::unique_ptr<ContextBase>;
-// protected:
-//     TransactionalLibrary const& tl;  // Associated transactional library
-//     TransactionalMemory         tm;  // Built transactional memory to use
-//     ::std::atomic<Chrono::Tick> sum; // Sum of the tick over all the runs
-// public:
-//     /** Deleted copy constructor/assignment.
-//     **/
-//     Workload(Workload const&) = delete;
-//     Workload& operator=(Workload const&) = delete;
-//     /** Transaction library constructor.
-//      * @param library Transactional library to use
-//      * @param align   Shared memory region required alignment
-//      * @param size    Size of the shared memory region to allocate
-//     **/
-//     Workload(TransactionalLibrary const& library, size_t align, size_t size): tl{library}, tm{tl, align, size}, sum{0} {
-//     }
-//     /** Virtual destructor.
-//     **/
-//     virtual ~Workload() {};
-// protected:
-//     /** [thread-safe] Take into account the given local chronometer.
-//      * @param chrono Local worker chronometer to take into account
-//     **/
-//     void add_tick(Chrono& chrono) noexcept {
-//         sum.fetch_add(chrono.get_tick(), ::std::memory_order_relaxed);
-//         chrono.reset();
-//     }
-// public:
-//     /** Return then reset the number of tick.
-//      * @return Sum of the worker execution ticks
-//     **/
-//     auto get_tick() noexcept {
-//         auto&& res = sum.load(::std::memory_order_relaxed);
-//         sum.store(0, ::std::memory_order_relaxed);
-//         return res;
-//     }
-//     /** Return then reset the number of tick as time.
-//      * @return Sum of the worker execution times
-//     **/
-//     auto get_time() noexcept {
-//         auto&& res = Chrono{sum.load(::std::memory_order_relaxed)}.get_time();
-//         sum.store(0, ::std::memory_order_relaxed);
-//         return res;
-//     }
-// public:
-//     /** [thread-safe] Prepare one worker thread's context.
-//      * @param Seed to use
-//      * @return Context pointer
-//     **/
-//     virtual Context prepare(Seed) = 0;
-//     /** [thread-safe] One transaction in one worker thread.
-//      * @param Associated worker context
-//      * @return Whether no inconsistency has been (passively) detected
-//     **/
-//     virtual bool run(Context&) = 0;
-//     /** [thread-safe] Worker full run.
-//      * @return Whether no inconsistency has been detected
-//     **/
-//     virtual bool check() = 0;
-// };
-
-<<<<<<< HEAD
-// /** Bank workload class.
-// **/
-// class Bank final: public Workload {
-// protected:
-//     /** Bank worker context class.
-//     **/
-//     class BankContext: public ContextBase {
-//     public:
-//         ::std::minstd_rand engine;
-//         ::std::bernoulli_distribution long_dist;
-//         ::std::uniform_int_distribution<size_t> account;
-//     public:
-//         /** Defaulted move constructor/assignment.
-//         **/
-//         BankContext(BankContext&&) = default;
-//         BankContext& operator=(BankContext&&) = default;
-//         /** Parameter constructor.
-//          * @param ... <to complete>
-//         **/
-//         BankContext(Seed seed, float prob_long, size_t nbaccounts): engine{seed}, long_dist{prob_long}, account{0, nbaccounts - 1} {}
-//     };
-// private:
-//     size_t nbaccounts; // Number of accounts
-//     size_t nbtxperwrk; // Number of transactions per worker
-//     int  init_balance; // Initial account balance
-//     float   prob_long; // Probability of running a long, read-only control transaction
-// public:
-//     /** Bank workload constructor.
-//      * @param library      Transactional library to use
-//      * @param nbaccounts   Number of accounts
-//      * @param nbtxperwrk   Number of transactions per worker
-//      * @param init_balance Initial account balance
-//      * @param prob_long    Probability of running a long, read-only control transaction
-//     **/
-//     Bank(TransactionalLibrary const& library, size_t nbaccounts, size_t nbtxperwrk, int init_balance, float prob_long): Workload{library, sizeof(int), sizeof(int) * nbaccounts}, nbaccounts{nbaccounts}, nbtxperwrk{nbtxperwrk}, init_balance{init_balance}, prob_long{prob_long} {
-//         do {
-//             auto tx = tm.begin();
-//             auto&& init_fn = [&]() {
-//                 for (size_t i = 0; i < nbaccounts; ++i) {
-//                     if (unlikely(!tm.write(tx, &init_balance, sizeof(int), tm.address(i * sizeof(int)))))
-//                         return false;
-//                 }
-//                 return true;
-//             };
-//             if (unlikely(!init_fn()))
-//                 continue;
-//             if (unlikely(!tm.end(tx)))
-//                 continue;
-//             break;
-//         } while (false);
-//     }
-// private:
-//     /** Long transaction, summing the balance of each account.
-//      * @return Whether no inconsistency has been found
-//     **/
-//     bool long_check_tx() {
-//         do {
-//             auto valid = true;
-//             auto tx = tm.begin();
-//             int sum = 0;
-//             auto&& read_fn = [&]() {
-//                 for (size_t i = 0; i < nbaccounts; ++i) {
-//                     int local;
-//                     if (unlikely(!tm.read(tx, tm.address(i * sizeof(int)), sizeof(int), &local)))
-//                         return false;
-//                     if (unlikely(local < 0))
-//                         valid = false;
-//                     sum += local;
-//                 }
-//                 return true;
-//             };
-//             if (unlikely(!read_fn()))
-//                 continue;
-//             if (unlikely(!tm.end(tx)))
-//                 continue;
-//             return valid && sum == init_balance * static_cast<int>(nbaccounts);
-//         } while (true);
-//     }
-// public:
-//     virtual Context prepare(Seed seed) {
-//         return ::std::make_unique<BankContext>(seed, prob_long, nbaccounts);
-//     }
-//     virtual bool run(Context& context) {
-//         auto&& ctx = static_cast<BankContext&>(*context);
-//         for (size_t cntr = 0; cntr < nbtxperwrk;) {
-//             if (ctx.long_dist(ctx.engine)) { // Do a long transaction
-//                 if (unlikely(!long_check_tx()))
-//                     return false;
-//             } else { // Do a short transaction
-//                 auto tx = tm.begin();
-//                 auto acc_a = ctx.account(ctx.engine);
-//                 auto acc_b = ctx.account(ctx.engine); // Of course, might be same as 'acc_a'
-//                 int solde_a, solde_b;
-//                 if (unlikely(!tm.read(tx, tm.address(acc_a * sizeof(int)), sizeof(int), &solde_a)))
-//                     continue;
-//                 if (unlikely(!tm.read(tx, tm.address(acc_b * sizeof(int)), sizeof(int), &solde_b)))
-//                     continue;
-//                 if (unlikely(solde_a < 0 || solde_b < 0)) { // Inconsistency!
-//                     tm.end(tx);
-//                     return false;
-//                 }
-//                 if (likely(solde_a > 0)) {
-//                     if (acc_a != acc_b) {
-//                         --solde_a;
-//                         ++solde_b;
-//                     }
-//                     if (unlikely(!tm.write(tx, &solde_a, sizeof(int), tm.address(acc_a * sizeof(int)))))
-//                         continue;
-//                     if (unlikely(!tm.write(tx, &solde_b, sizeof(int), tm.address(acc_b * sizeof(int)))))
-//                         continue;
-//                 }
-//                 if (unlikely(!tm.end(tx)))
-//                     continue;
-//             }
-//             ++cntr;
-//         }
-//         return true;
-//     }
-//     virtual bool check() {
-//         return long_check_tx();
-//     }
-// };
-=======
+
+// -------------------------------------------------------------------------- //
+
 /** Time accounting class.
 **/
 class Chrono final {
@@ -1553,260 +1034,13 @@
     ::std::this_thread::yield();
 #endif
 }
->>>>>>> afbefeb4
-
-// // NOTE: Code has not been modified below
-
-<<<<<<< HEAD
-// // -------------------------------------------------------------------------- //
-
-// /** Pause execution.
-// **/
-// static void pause() {
-// #if (defined(__i386__) || defined(__x86_64__)) && defined(USE_MM_PAUSE)
-//     _mm_pause();
-// #else
-//     ::std::this_thread::yield();
-// #endif
-// }
-
-// /** Pause execution for a longer time.
-// **/
-// static void long_pause() {
-//     ::std::this_thread::sleep_for(::std::chrono::milliseconds(200));
-// }
-
-// /** Tailored thread synchronization class.
-// **/
-// class Sync final {
-// private:
-//     /** Synchronization status.
-//     **/
-//     enum class Status {
-//         Wait,  // Workers waiting each others, run as soon as all ready
-//         Run,   // Workers running (still full success)
-//         Abort, // Workers running (>0 failure)
-//         Done,  // Workers done (all success)
-//         Fail,  // Workers done (>0 failures)
-//         Quit   // Workers must terminate
-//     };
-// private:
-//     unsigned int const        nbworkers; // Number of workers to support
-//     ::std::atomic<unsigned int> nbready; // Number of thread having reached that state
-//     ::std::atomic<Status>       status;  // Current synchronization status
-// public:
-//     /** Deleted copy constructor/assignment.
-//     **/
-//     Sync(Sync const&) = delete;
-//     Sync& operator=(Sync const&) = delete;
-//     /** Worker count constructor.
-//      * @param nbworkers Number of workers to support
-//     **/
-//     Sync(unsigned int nbworkers): nbworkers{nbworkers}, nbready{0}, status{Status::Done} {
-//     }
-// public:
-//     /** Master trigger "synchronized" execution in all threads.
-//     **/
-//     void master_notify() noexcept {
-//         status.store(Status::Wait, ::std::memory_order_release);
-//     }
-//     /** Master trigger termination in all threads.
-//     **/
-//     void master_join() noexcept {
-//         status.store(Status::Quit, ::std::memory_order_release);
-//     }
-//     /** Master wait for all workers to finish.
-//      * @param maxtick Maximum number of ticks to wait before exiting the process on an error
-//      * @return Whether all workers finished on success
-//     **/
-//     bool master_wait(Chrono::Tick maxtick) {
-//         Chrono chrono;
-//         chrono.start();
-//         while (true) {
-//             switch (status.load(::std::memory_order_relaxed)) {
-//             case Status::Done:
-//                 return true;
-//             case Status::Fail:
-//                 return false;
-//             default:
-//                 long_pause();
-//                 if (maxtick != Chrono::invalid_tick && chrono.delta() > maxtick)
-//                     throw Exception::TooSlow{};
-//             }
-//         }
-//     }
-//     /** Worker wait until next run.
-//      * @return Whether the worker can proceed, or quit otherwise
-//     **/
-//     bool worker_wait() noexcept {
-//         while (true) {
-//             auto res = status.load(::std::memory_order_relaxed);
-//             if (res == Status::Wait)
-//                 break;
-//             if (res == Status::Quit)
-//                 return false;
-//             pause();
-//         }
-//         auto res = nbready.fetch_add(1, ::std::memory_order_relaxed);
-//         if (res + 1 == nbworkers) { // Latest worker, switch to run status
-//             nbready.store(0, ::std::memory_order_relaxed);
-//             status.store(Status::Run, ::std::memory_order_release);
-//         } else do { // Not latest worker, wait for run status
-//             pause();
-//             auto res = status.load(::std::memory_order_relaxed);
-//             if (res == Status::Run || res == Status::Abort)
-//                 break;
-//         } while (true);
-//         return true;
-//     }
-//     /** Worker notify termination of its run.
-//      * @param success Whether its run was a success
-//     **/
-//     void worker_notify(bool success) noexcept {
-//         if (!success)
-//             status.store(Status::Abort, ::std::memory_order_relaxed);
-//         auto&& res = nbready.fetch_add(1, ::std::memory_order_acq_rel);
-//         if (res + 1 == nbworkers) { // Latest worker, switch to done/fail status
-//             nbready.store(0, ::std::memory_order_relaxed);
-//             status.store(status.load(::std::memory_order_relaxed) == Status::Abort ? Status::Fail : Status::Done, ::std::memory_order_release);
-//         }
-//     }
-// };
-
-// /** Measure the arithmetic mean of the execution time of the given workload with the given transaction library.
-//  * @param workload  Workload instance to use
-//  * @param nbthreads Number of concurrent threads to use
-//  * @param nbrepeats Number of repetitions (keep the median)
-//  * @param seed      Seed to use
-//  * @param maxtick   Maximum number of ticks to wait before deeming a time-out
-//  * @return Whether no inconsistency have been *passively* detected, median execution time (in ns) (undefined if inconsistency detected)
-// **/
-// static auto measure(Workload& workload, unsigned int const nbthreads, unsigned int const nbrepeats, Seed seed, Chrono::Tick maxtick) {
-//     ::std::thread threads[nbthreads];
-//     Sync sync{nbthreads}; // "As-synchronized-as-possible" starts so that threads interfere "as-much-as-possible"
-//     for (unsigned int i = 0; i < nbthreads; ++i) { // Start threads
-//         threads[i] = ::std::thread{[&](unsigned int i) {
-//             try {
-//                 size_t count = 0;
-//                 while (true) {
-//                     if (!sync.worker_wait())
-//                         return;
-//                     sync.worker_notify(workload.run(seed + nbthreads * count + i));
-//                     ++count;
-//                 }
-//             } catch (::std::exception const& err) {
-//                 sync.worker_notify(false); // Exception in workload, since sync.* cannot throw
-//                 ::std::cerr << "⎧ *** EXCEPTION - worker thread ***" << ::std::endl << "⎩ " << err.what() << ::std::endl;
-//                 return;
-//             }
-//         }, i};
-//     }
-//     try {
-//         decltype(workload.get_time()) times[nbrepeats];
-//         bool res = true;
-//         for (unsigned int i = 0; i < nbrepeats; ++i) { // Repeat measurement
-//             sync.master_notify();
-//             if (!sync.master_wait(maxtick)) {
-//                 res = false;
-//                 goto join;
-//             }
-//             times[i] = workload.get_time();
-//         }
-//         ::std::nth_element(times, times + (nbrepeats >> 1), times + nbrepeats); // Partial-sort times around the median
-//         join: {
-//             sync.master_join(); // Join with threads
-//             for (unsigned int i = 0; i < nbthreads; ++i)
-//                 threads[i].join();
-//         }
-//         return ::std::make_tuple(res, times[nbrepeats >> 1]);
-//     } catch (...) {
-//         for (unsigned int i = 0; i < nbthreads; ++i) // Detach threads to avoid termination due to attached thread going out of scope
-//             threads[i].detach();
-//         throw;
-//     }
-// }
-
-// /** Program entry point.
-//  * @param argc Arguments count
-//  * @param argv Arguments values
-//  * @return Program return code
-// **/
-// int main(int argc, char** argv) {
-//     try {
-//         if (argc < 3) {
-//             ::std::cout << "Usage: " << (argc > 0 ? argv[0] : "grading") << " <seed> <reference library path> <tested library path>..." << ::std::endl;
-//             return 1;
-//         }
-//         auto const nbworkers = []() {
-//             auto res = ::std::thread::hardware_concurrency();
-//             if (unlikely(res == 0))
-//                 res = 16;
-//             return static_cast<size_t>(res);
-//         }();
-//         auto const nbtxperwrk   = 1000000ul;
-//         auto const nbaccounts   = 4 * nbworkers;
-//         auto const init_balance = 100;
-//         auto const prob_long    = 0.5f;
-//         auto const nbrepeats    = 11;
-//         auto const seed         = static_cast<Seed>(::std::stoul(argv[1]));
-//         auto const slow_factor  = 2ul;
-//         ::std::cout << "⎧ #worker threads:     " << nbworkers << ::std::endl;
-//         ::std::cout << "⎪ #TX per worker:      " << nbtxperwrk << ::std::endl;
-//         ::std::cout << "⎪ #repetitions:        " << nbrepeats << ::std::endl;
-//         ::std::cout << "⎪ Initial #accounts:   " << nbaccounts << ::std::endl;
-//         ::std::cout << "⎪ Initial balance:     " << init_balance << ::std::endl;
-//         ::std::cout << "⎪ Long TX probability: " << prob_long << ::std::endl;
-//         ::std::cout << "⎪ Slow trigger factor: " << slow_factor << ::std::endl;
-//         ::std::cout << "⎩ Seed value:          " << seed << ::std::endl;
-//         auto&& eval = [&](char const* path, Chrono::Tick reference) { // Library evaluation
-//             try {
-//                 ::std::cout << "⎧ Evaluating '" << path << "'" << (reference == Chrono::invalid_tick ? " (reference)" : "") << "..." << ::std::endl;
-//                 TransactionalLibrary tl{path};
-//                 Bank bank{tl, nbaccounts, nbtxperwrk, init_balance, prob_long};
-//                 auto maxtick = [](auto reference) {
-//                     if (reference == Chrono::invalid_tick)
-//                         return Chrono::invalid_tick;
-//                     reference *= slow_factor;
-//                     if (unlikely(reference == Chrono::invalid_tick)) // Bad luck...
-//                         ++reference;
-//                     return reference;
-//                 }(reference);
-//                 auto res     = measure(bank, nbworkers, nbrepeats, seed, maxtick);
-//                 auto correct = ::std::get<0>(res) && bank.check();
-//                 auto perf    = ::std::get<1>(res);
-//                 if (unlikely(!correct)) {
-//                     ::std::cout << "⎩ Inconsistency detected!" << ::std::endl;
-//                 } else {
-//                     ::std::cout << "⎪ Total user execution time: " << (perf / 1000000.) << " ms";
-//                     if (reference != Chrono::invalid_tick)
-//                         ::std::cout << " -> " << (static_cast<double>(reference) / perf) << " speedup";
-//                     ::std::cout << ::std::endl;
-//                     ::std::cout << "⎩ Average TX execution time: " << (perf / static_cast<double>(nbworkers) / static_cast<double>(nbtxperwrk)) << " ns" << ::std::endl;
-//                 }
-//                 return ::std::make_tuple(correct, perf);
-//             } catch (Exception::TooSlow const& err) { // Special case since interrupting threads may lead to corrupted state
-//                 ::std::cerr << "⎪ *** EXCEPTION - main thread ***" << ::std::endl << "⎩ " << err.what() << ::std::endl;
-//                 ::std::exit(1);
-//             } catch (::std::exception const& err) {
-//                 ::std::cerr << "⎪ *** EXCEPTION - main thread ***" << ::std::endl << "⎩ " << err.what() << ::std::endl;
-//                 return ::std::make_tuple(false, 0.);
-//             }
-//         };
-//         { // Evaluations
-//             auto reference = eval(argv[2], Chrono::invalid_tick);
-//             if (unlikely(!::std::get<0>(reference)))
-//                 return 1;
-//             auto perf_ref = ::std::get<1>(reference);
-//             for (auto i = 3; i < argc; ++i)
-//                 eval(argv[i], perf_ref);
-//         }
-//         return 0;
-//     } catch (::std::exception const& err) {
-//         ::std::cerr << "⎧ *** EXCEPTION - main thread ***" << ::std::endl << "⎩ " << err.what() << ::std::endl;
-//         return 1;
-//     }
-// }
-=======
+
+/** Pause execution for a longer time.
+**/
+static void long_pause() {
+    ::std::this_thread::sleep_for(::std::chrono::milliseconds(200));
+}
+
 /** Tailored thread synchronization class.
 **/
 class Sync final {
@@ -2063,5 +1297,4 @@
         ::std::cerr << "⎧ *** EXCEPTION - main thread ***" << ::std::endl << "⎩ " << err.what() << ::std::endl;
         return 1;
     }
-}
->>>>>>> afbefeb4
+}